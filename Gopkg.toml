--- conflicted
+++ resolved
@@ -167,11 +167,10 @@
   version = "1.10.0"
 
 [[constraint]]
-<<<<<<< HEAD
   name = "github.com/palantir/go-githubapp"
   source = "github.com/dollarshaveclub/go-githubapp"
   branch = "response-writer"
-=======
+  
+[[constraint]]
   name = "github.com/google/go-cmp"
-  version = "0.3.0"
->>>>>>> 3863c667
+  version = "0.3.0"